--- conflicted
+++ resolved
@@ -8,83 +8,18 @@
 from models.bases._base import CoreBaseModel
 from services.platform.client_service import SupabaseClient
 from utils.query_utils import apply_filters_to_query, apply_order_by_to_query
-from utils.serializers import serialize_for_supabase, bulk_serialize_for_supabase
+from utils.serializers import bulk_serialize_for_supabase, serialize_for_supabase
 
 M = TypeVar("M", bound=CoreBaseModel)
 ID = TypeVar("ID")  # 単一主キー値の型（int, str など）
 
 
-<<<<<<< HEAD
 class CrudRepository(ABC, Generic[M, ID]):
     def __init__(
-=======
-Filter = dict[str, Any]  # e.g. {"user_id": "xxx", "date_gte": "2025-05-01"}
-OrderBy = str | list[str] | None  # "date.desc", ["date", "created_at.desc"]
-
-
-class CrudRepository(ABC, Generic[T]):
-    def __init__(self, client: SupabaseClient, table: str) -> None:
-        if not client.supabase_client:
-            raise RepositoryError("SupabaseClient is not initialized.")
-
-        self.client = client.supabase_client
-        self._table = table
-
-    # ---------- 基本 CRUD ----------
-    async def create(self, entity: T, *, returning: bool = True) -> T | None:
-        try:
-            q = self.client.table(self._table).insert(entity.model_dump())
-            if returning:
-                data = await q.single()
-                return entity.__class__.parse_obj(data)
-            await q.execute()
-            return None
-        except Exception as e:
-            if isinstance(e, ConflictError):
-                raise ConflictError(f"Conflict error: {e}")
-            raise RepositoryError(f"Repository error: {e}")
-
-    async def get(self, id_: str, *, for_update: bool = False) -> T | None:
-        try:
-            q = self.client.table(self._table).select("*", count="exact").eq("id", id_)
-            if for_update:
-                q = q.filter("", "for_update")  # ←PostgREST拡張SQL
-            data = await q.single()
-            return None if data is None else self._model_from(data)
-        except Exception as e:
-            if isinstance(e, NotFoundError):
-                raise NotFoundError(f"Record with id {id_} not found.")
-            raise RepositoryError(f"Repository error: {e}")
-
-    async def update(self, id_: str, patch: dict[str, Any]) -> T:
-        try:
-            data = await (
-                self.client.table(self._table).update(patch).eq("id", id_).single()
-            )
-            if not data:
-                raise RecordNotFoundError(f"Record with id {id_} not found.")
-            return self._model_from(data)
-        except Exception as e:
-            if isinstance(e, NotFoundError):
-                raise NotFoundError(f"Record with id {id_} not found.")
-            raise RepositoryError(f"Repository error: {e}")
-
-    async def delete(self, id_: str) -> None:
-        try:
-            await self.client.table(self._table).delete().eq("id", id_).execute()
-        except Exception as e:
-            if isinstance(e, NotFoundError):
-                raise NotFoundError(f"Record with id {id_} not found.")
-            raise RepositoryError(f"Repository error: {e}")
-
-    # ---------- クエリユーティリティ ----------
-    async def list(
->>>>>>> 3b9bb897
         self,
         client: SupabaseClient,
         model_cls: type[M],
         *,
-<<<<<<< HEAD
         pk_cols: Sequence[str] | None = None,  # 複合 PK 対応
     ) -> None:
         self._client = client.supabase_client
@@ -126,55 +61,15 @@
         return self.model_cls.model_validate(result.data[0]) if result.data else None
 
     async def bulk_create(self, entities: Sequence[M]) -> list[M]:
-=======
-        filters: Filter | None = None,
-        order_by: OrderBy | None = None,
-        limit: int | None = None,
-        offset: int | None = None,
-    ) -> list[T]:
-        q = self._apply_filters(filters)
-        if order_by:
-            q = q.order(*order_by) if isinstance(order_by, list) else q.order(order_by)
-        if limit:
-            q = q.limit(limit, offset or 0)
-        data = await q.execute()
-        return [self._model_from(d) for d in data]
-
-    async def count(self, *, filters: Filter | None = None) -> int:
-        q = self._apply_filters(filters).select("id", count="exact")
-        _, count = await q.execute()
-        return count
-
-    async def exists(self, *, filters: Filter | None = None) -> bool:
-        return (await self.count(filters=filters)) > 0
-
-    # ---------- Supabase/PostgREST 特化 ----------
-    async def upsert(
-        self,
-        entity: T,
-        *,
-        on_conflict: str | list[str] = "id",
-        returning: bool = True,
-    ) -> T | None:
-        q = self.client.table(self._table).upsert(
-            entity.model_dump(), on_conflict=on_conflict
-        )
-        data = await (q.single() if returning else q.execute())
-        return None if data is None else self._model_from(data)
-
-    async def rpc(self, func_name: str, params: dict[str, Any]) -> Any:
-        return await self.client.rpc(func_name, params).execute()
-
-    # ---------- バルク ----------
-    async def bulk_insert(
-        self, entities: list[T], *, ignore_conflict: bool = False
-    ) -> list[T]:
->>>>>>> 3b9bb897
         if not entities:
             return []
         serialized_entities = bulk_serialize_for_supabase(entities)
         result = await self.table.insert(serialized_entities).execute()
-        return [self.model_cls.model_validate(row) for row in result.data] if result.data else []
+        return (
+            [self.model_cls.model_validate(row) for row in result.data]
+            if result.data
+            else []
+        )
 
     # -------- get ------------------------------------------------------
     @overload
@@ -217,7 +112,7 @@
         """複数のキーで一括削除"""
         if not keys:
             return
-        
+
         # 単一カラムPKの場合は効率的なin演算子を使用
         if len(self.pk_cols) == 1:
             pk_col = self.pk_cols[0]
@@ -259,7 +154,6 @@
         filters: Filter | None = None,
         order_by: OrderBy | None = None,
         *,
-<<<<<<< HEAD
         limit: int = 100,
         offset: int = 0,
     ) -> list[M]:
@@ -280,34 +174,4 @@
         if filters:
             query = apply_filters_to_query(query, filters)
         resp = await query.execute()
-        return resp.count  # type: ignore[attr-defined]
-=======
-        key: str = "id",
-    ) -> list[T]:
-        if not rows:
-            return []
-        q = self.client.table(self._table).upsert(rows, on_conflict=key)
-        data = await q.execute()
-        return [self._model_from(d) for d in data]
-
-    # ---------- ロック ----------
-    async def get_for_update(self, id_: str) -> T | None:
-        return await self.get(id_, for_update=True)
-
-    # ---------- 内部ヘルパ ----------
-    def _apply_filters(self, filters: Filter | None):
-        q = self.client.table(self._table).select("*")
-        if filters:
-            for k, v in filters.items():
-                if k.endswith("_gte"):
-                    q = q.gte(k[:-4], v)
-                elif k.endswith("_lte"):
-                    q = q.lte(k[:-4], v)
-                else:
-                    q = q.eq(k, v)
-        return q
-
-    @staticmethod
-    def _model_from(raw: dict[str, Any]) -> T:  # type: ignore[override]
-        return T.__constraints__[0].parse_obj(raw)  # Pydantic generic hack
->>>>>>> 3b9bb897
+        return resp.count  # type: ignore[attr-defined]